/*
Package gothic wraps common behaviour when using Goth. This makes it quick, and easy, to get up
and running with Goth. Of course, if you want complete control over how things flow, in regard
to the authentication process, feel free and use Goth directly.

See https://github.com/markbates/goth/blob/master/examples/main.go to see this in action.
*/
package gothic

import (
	"bytes"
	"compress/gzip"
	"context"
	"crypto/rand"
	"encoding/base64"
	"errors"
	"fmt"
	"io"
<<<<<<< HEAD

=======
>>>>>>> 8b2bdca3
	"net/http"
	"net/url"
	"os"
	"strings"

	"github.com/gorilla/sessions"
	"github.com/markbates/goth"
)

// SessionName is the key used to access the session store.
const SessionName = "_gothic_session"

// Store can/should be set by applications using gothic. The default is a cookie store.
var Store sessions.Store
var defaultStore sessions.Store

var keySet = false

type key int

// ProviderParamKey can be used as a key in context when passing in a provider
const ProviderParamKey key = iota

func init() {
	key := []byte(os.Getenv("SESSION_SECRET"))
	keySet = len(key) != 0

	cookieStore := sessions.NewCookieStore(key)
	cookieStore.Options.HttpOnly = true
	Store = cookieStore
	defaultStore = Store
}

/*
BeginAuthHandler is a convenience handler for starting the authentication process.
It expects to be able to get the name of the provider from the query parameters
as either "provider" or ":provider".

BeginAuthHandler will redirect the user to the appropriate authentication end-point
for the requested provider.

See https://github.com/markbates/goth/blob/master/examples/main.go to see this in action.
*/
func BeginAuthHandler(res http.ResponseWriter, req *http.Request) {
	url, err := GetAuthURL(res, req)
	if err != nil {
		res.WriteHeader(http.StatusBadRequest)
		fmt.Fprintln(res, err)
		return
	}

	http.Redirect(res, req, url, http.StatusTemporaryRedirect)
}

// SetState sets the state string associated with the given request.
// If no state string is associated with the request, one will be generated.
// This state is sent to the provider and can be retrieved during the
// callback.
var SetState = func(req *http.Request) string {
	state := req.URL.Query().Get("state")
	if len(state) > 0 {
		return state
	}

	// If a state query param is not passed in, generate a random
	// base64-encoded nonce so that the state on the auth URL
	// is unguessable, preventing CSRF attacks, as described in
	//
	// https://auth0.com/docs/protocols/oauth2/oauth-state#keep-reading
	nonceBytes := make([]byte, 64)
	_, err := io.ReadFull(rand.Reader, nonceBytes)
	if err != nil {
		panic("gothic: source of randomness unavailable: " + err.Error())
	}
	return base64.URLEncoding.EncodeToString(nonceBytes)
}

// GetState gets the state returned by the provider during the callback.
// This is used to prevent CSRF attacks, see
// http://tools.ietf.org/html/rfc6749#section-10.12
var GetState = func(req *http.Request) string {
	params := req.URL.Query()
	if params.Encode() == "" && req.Method == http.MethodPost {
		return req.FormValue("state")
	}
	return params.Get("state")
}

/*
GetAuthURL starts the authentication process with the requested provided.
It will return a URL that should be used to send users to.

It expects to be able to get the name of the provider from the query parameters
as either "provider" or ":provider".

I would recommend using the BeginAuthHandler instead of doing all of these steps
yourself, but that's entirely up to you.
*/
func GetAuthURL(res http.ResponseWriter, req *http.Request) (string, error) {
	if !keySet && defaultStore == Store {
		fmt.Println("goth/gothic: no SESSION_SECRET environment variable is set. The default cookie store is not available and any calls will fail. Ignore this warning if you are using a different store.")
	}

	providerName, err := GetProviderName(req)
	if err != nil {
		return "", err
	}

	provider, err := goth.GetProvider(providerName)
	if err != nil {
		return "", err
	}
	sess, err := provider.BeginAuth(SetState(req))
	if err != nil {
		return "", err
	}

	url, err := sess.GetAuthURL()
	if err != nil {
		return "", err
	}

	err = StoreInSession(providerName, sess.Marshal(), req, res)

	if err != nil {
		return "", err
	}

	return url, err
}

/*
CompleteUserAuth does what it says on the tin. It completes the authentication
process and fetches all the basic information about the user from the provider.

It expects to be able to get the name of the provider from the query parameters
as either "provider" or ":provider".

See https://github.com/markbates/goth/blob/master/examples/main.go to see this in action.
*/
var CompleteUserAuth = func(res http.ResponseWriter, req *http.Request) (goth.User, error) {
	if !keySet && defaultStore == Store {
		fmt.Println("goth/gothic: no SESSION_SECRET environment variable is set. The default cookie store is not available and any calls will fail. Ignore this warning if you are using a different store.")
	}

	providerName, err := GetProviderName(req)
	if err != nil {
		return goth.User{}, err
	}

	provider, err := goth.GetProvider(providerName)
	if err != nil {
		return goth.User{}, err
	}

	value, err := GetFromSession(providerName, req)
	if err != nil {
		return goth.User{}, err
	}
	defer Logout(res, req)
	sess, err := provider.UnmarshalSession(value)
	if err != nil {
		return goth.User{}, err
	}

	err = validateState(req, sess)
	if err != nil {
		return goth.User{}, err
	}

	user, err := provider.FetchUser(sess)
	if err == nil {
		// user can be found with existing session data
		return user, err
	}

	params := req.URL.Query()
	if params.Encode() == "" && req.Method == "POST" {
		req.ParseForm()
		params = req.Form
	}

	// get new token and retry fetch
	_, err = sess.Authorize(provider, params)
	if err != nil {
		return goth.User{}, err
	}

	err = StoreInSession(providerName, sess.Marshal(), req, res)

	if err != nil {
		return goth.User{}, err
	}

	gu, err := provider.FetchUser(sess)
	return gu, err
}

// validateState ensures that the state token param from the original
// AuthURL matches the one included in the current (callback) request.
func validateState(req *http.Request, sess goth.Session) error {
	rawAuthURL, err := sess.GetAuthURL()
	if err != nil {
		return err
	}

	authURL, err := url.Parse(rawAuthURL)
	if err != nil {
		return err
	}

	reqState := GetState(req)

	originalState := authURL.Query().Get("state")
	if originalState != "" && (originalState != reqState) {
		return errors.New("state token mismatch")
	}
	return nil
}

// Logout invalidates a user session.
func Logout(res http.ResponseWriter, req *http.Request) error {
	session, err := Store.Get(req, SessionName)
	if err != nil {
		return err
	}
	session.Options.MaxAge = -1
	session.Values = make(map[interface{}]interface{})
	err = session.Save(req, res)
	if err != nil {
		return errors.New("Could not delete user session ")
	}
	return nil
}

// GetContextWithProvider returns a new request context containing the provider
func GetContextWithProvider(req *http.Request, provider string) *http.Request {
	return req.WithContext(context.WithValue(req.Context(), ProviderParamKey, provider))
}

// StoreInSession stores a specified key/value pair in the session.
func StoreInSession(key string, value string, req *http.Request, res http.ResponseWriter) error {
	session, _ := Store.New(req, SessionName)

	if err := updateSessionValue(session, key, value); err != nil {
		return err
	}

	return session.Save(req, res)
}

// GetFromSession retrieves a previously-stored value from the session.
// If no value has previously been stored at the specified key, it will return an error.
func GetFromSession(key string, req *http.Request) (string, error) {
	session, _ := Store.Get(req, SessionName)
	value, err := getSessionValue(session, key)
	if err != nil {
		return "", errors.New("could not find a matching session for this request")
	}

	return value, nil
}

func getSessionValue(session *sessions.Session, key string) (string, error) {
	value := session.Values[key]
	if value == nil {
		return "", fmt.Errorf("could not find a matching session for this request")
	}

	rdata := strings.NewReader(value.(string))
	r, err := gzip.NewReader(rdata)
	if err != nil {
		return "", err
	}
	s, err := io.ReadAll(r)
	if err != nil {
		return "", err
	}

	return string(s), nil
}

func updateSessionValue(session *sessions.Session, key, value string) error {
	var b bytes.Buffer
	gz := gzip.NewWriter(&b)
	if _, err := gz.Write([]byte(value)); err != nil {
		return err
	}
	if err := gz.Flush(); err != nil {
		return err
	}
	if err := gz.Close(); err != nil {
		return err
	}

	session.Values[key] = b.String()
	return nil
}<|MERGE_RESOLUTION|>--- conflicted
+++ resolved
@@ -16,10 +16,6 @@
 	"errors"
 	"fmt"
 	"io"
-<<<<<<< HEAD
-
-=======
->>>>>>> 8b2bdca3
 	"net/http"
 	"net/url"
 	"os"
