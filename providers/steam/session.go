--- conflicted
+++ resolved
@@ -5,10 +5,6 @@
 	"encoding/json"
 	"errors"
 	"io"
-<<<<<<< HEAD
-
-=======
->>>>>>> 8b2bdca3
 	"net/url"
 	"regexp"
 	"strings"
