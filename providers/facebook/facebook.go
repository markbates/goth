// Package facebook implements the OAuth2 protocol for authenticating users through Facebook.
// This package can be used as a reference implementation of an OAuth2 provider for Goth.
package facebook

import (
	"bytes"
	"crypto/hmac"
	"crypto/sha256"
	"encoding/hex"
	"encoding/json"
	"errors"
	"fmt"
	"io"
<<<<<<< HEAD

=======
>>>>>>> 8b2bdca3
	"net/http"
	"net/url"
	"strings"

	"github.com/markbates/goth"
	"golang.org/x/oauth2"
)

const (
	authURL         string = "https://www.facebook.com/dialog/oauth"
	tokenURL        string = "https://graph.facebook.com/oauth/access_token"
	endpointProfile string = "https://graph.facebook.com/me?fields="
)

// New creates a new Facebook provider, and sets up important connection details.
// You should always call `facebook.New` to get a new Provider. Never try to create
// one manually.
func New(clientKey, secret, callbackURL string, scopes ...string) *Provider {
	p := &Provider{
		ClientKey:    clientKey,
		Secret:       secret,
		CallbackURL:  callbackURL,
		providerName: "facebook",
	}
	p.config = newConfig(p, scopes)
	p.Fields = "email,first_name,last_name,link,about,id,name,picture,location"
	return p
}

// Provider is the implementation of `goth.Provider` for accessing Facebook.
type Provider struct {
	ClientKey    string
	Secret       string
	CallbackURL  string
	HTTPClient   *http.Client
	Fields       string
	config       *oauth2.Config
	providerName string
}

// Name is the name used to retrieve this provider later.
func (p *Provider) Name() string {
	return p.providerName
}

// SetName is to update the name of the provider (needed in case of multiple providers of 1 type)
func (p *Provider) SetName(name string) {
	p.providerName = name
}

// SetCustomFields sets the fields used to return information
// for a user.
//
// A list of available field values can be found at
// https://developers.facebook.com/docs/graph-api/reference/user
func (p *Provider) SetCustomFields(fields []string) *Provider {
	p.Fields = strings.Join(fields, ",")
	return p
}

func (p *Provider) Client() *http.Client {
	return goth.HTTPClientWithFallBack(p.HTTPClient)
}

// Debug is a no-op for the facebook package.
func (p *Provider) Debug(debug bool) {}

// BeginAuth asks Facebook for an authentication end-point.
func (p *Provider) BeginAuth(state string) (goth.Session, error) {
	authUrl := p.config.AuthCodeURL(state)
	session := &Session{
		AuthURL: authUrl,
	}
	return session, nil
}

// FetchUser will go to Facebook and access basic information about the user.
func (p *Provider) FetchUser(session goth.Session) (goth.User, error) {
	sess := session.(*Session)
	user := goth.User{
		AccessToken: sess.AccessToken,
		Provider:    p.Name(),
		ExpiresAt:   sess.ExpiresAt,
	}

	if user.AccessToken == "" {
		// data is not yet retrieved since accessToken is still empty
		return user, fmt.Errorf("%s cannot get user information without accessToken", p.providerName)
	}

	// always add appsecretProof to make calls more protected
	// https://github.com/markbates/goth/issues/96
	// https://developers.facebook.com/docs/graph-api/securing-requests
	hash := hmac.New(sha256.New, []byte(p.Secret))
	hash.Write([]byte(sess.AccessToken))
	appsecretProof := hex.EncodeToString(hash.Sum(nil))

	reqUrl := fmt.Sprint(
		endpointProfile,
		p.Fields,
		"&access_token=",
		url.QueryEscape(sess.AccessToken),
		"&appsecret_proof=",
		appsecretProof,
	)
	response, err := p.Client().Get(reqUrl)
	if err != nil {
		return user, err
	}
	defer response.Body.Close()

	if response.StatusCode != http.StatusOK {
		return user, fmt.Errorf("%s responded with a %d trying to fetch user information", p.providerName, response.StatusCode)
	}

	bits, err := io.ReadAll(response.Body)
	if err != nil {
		return user, err
	}

	err = json.NewDecoder(bytes.NewReader(bits)).Decode(&user.RawData)
	if err != nil {
		return user, err
	}

	err = userFromReader(bytes.NewReader(bits), &user)
	return user, err
}

func userFromReader(reader io.Reader, user *goth.User) error {
	u := struct {
		ID        string `json:"id"`
		Email     string `json:"email"`
		About     string `json:"about"`
		Name      string `json:"name"`
		FirstName string `json:"first_name"`
		LastName  string `json:"last_name"`
		Link      string `json:"link"`
		Picture   struct {
			Data struct {
				URL string `json:"url"`
			} `json:"data"`
		} `json:"picture"`
		Location struct {
			Name string `json:"name"`
		} `json:"location"`
	}{}

	err := json.NewDecoder(reader).Decode(&u)
	if err != nil {
		return err
	}

	user.Name = u.Name
	user.FirstName = u.FirstName
	user.LastName = u.LastName
	user.NickName = u.Name
	user.Email = u.Email
	user.Description = u.About
	user.AvatarURL = u.Picture.Data.URL
	user.UserID = u.ID
	user.Location = u.Location.Name

	return err
}

func newConfig(provider *Provider, scopes []string) *oauth2.Config {
	c := &oauth2.Config{
		ClientID:     provider.ClientKey,
		ClientSecret: provider.Secret,
		RedirectURL:  provider.CallbackURL,
		Endpoint: oauth2.Endpoint{
			AuthURL:  authURL,
			TokenURL: tokenURL,
		},
		Scopes: []string{
			"email",
		},
	}

	defaultScopes := map[string]struct{}{
		"email": {},
	}

	for _, scope := range scopes {
		if _, exists := defaultScopes[scope]; !exists {
			c.Scopes = append(c.Scopes, scope)
		}
	}

	return c
}

// RefreshToken refresh token is not provided by facebook
func (p *Provider) RefreshToken(refreshToken string) (*oauth2.Token, error) {
	return nil, errors.New("Refresh token is not provided by facebook")
}

// RefreshTokenAvailable refresh token is not provided by facebook
func (p *Provider) RefreshTokenAvailable() bool {
	return false
}<|MERGE_RESOLUTION|>--- conflicted
+++ resolved
@@ -11,10 +11,6 @@
 	"errors"
 	"fmt"
 	"io"
-<<<<<<< HEAD
-
-=======
->>>>>>> 8b2bdca3
 	"net/http"
 	"net/url"
 	"strings"
