// Package digitalocean implements the OAuth2 protocol for authenticating users through Digital Ocean.
// This package can be used as a reference implementation of an OAuth2 provider for Goth.
package digitalocean

import (
	"bytes"
	"encoding/json"
	"io"
	"io/ioutil"
	"net/http"

	"fmt"

	"github.com/markbates/goth"
	"golang.org/x/oauth2"
)

const (
	authURL         string = "https://cloud.digitalocean.com/v1/oauth/authorize"
	tokenURL        string = "https://cloud.digitalocean.com/v1/oauth/token"
	endpointProfile string = "https://api.digitalocean.com/v2/account"
)

// New creates a new DigitalOcean provider, and sets up important connection details.
// You should always call `digitalocean.New` to get a new Provider. Never try to create
// one manually.
func New(clientKey, secret, callbackURL string, scopes ...string) *Provider {
	p := &Provider{
<<<<<<< HEAD
		ClientKey:    clientKey,
		Secret:       secret,
		CallbackURL:  callbackURL,
		providerName: "digialocean",
=======
		ClientKey:           clientKey,
		Secret:              secret,
		CallbackURL:         callbackURL,
		providerName:        "digitalocean",
>>>>>>> d26e8742
	}

	p.config = newConfig(p, scopes)
	return p
}

// Provider is the implementation of `goth.Provider` for accessing DigitalOcean.
type Provider struct {
	ClientKey    string
	Secret       string
	CallbackURL  string
	HTTPClient   *http.Client
	config       *oauth2.Config
	providerName string
}

var _ goth.Provider = &Provider{}

// Name is the name used to retrieve this provider later.
func (p *Provider) Name() string {
	return p.providerName
}

// SetName is to update the name of the provider (needed in case of multiple providers of 1 type)
func (p *Provider) SetName(name string) {
	p.providerName = name
}

func (p *Provider) Client() *http.Client {
	return goth.HTTPClientWithFallBack(p.HTTPClient)
}

// Debug is a no-op for the digitalocean package.
func (p *Provider) Debug(debug bool) {}

// BeginAuth asks Github for an authentication end-point.
func (p *Provider) BeginAuth(state string) (goth.Session, error) {
	url := p.config.AuthCodeURL(state)
	session := &Session{
		AuthURL: url,
	}
	return session, nil
}

// FetchUser will go to DigitalOcean and access basic information about the user.
func (p *Provider) FetchUser(session goth.Session) (goth.User, error) {
	sess := session.(*Session)
	user := goth.User{
		AccessToken:  sess.AccessToken,
		Provider:     p.Name(),
		RefreshToken: sess.RefreshToken,
		ExpiresAt:    sess.ExpiresAt,
	}

	if user.AccessToken == "" {
		// data is not yet retrieved since accessToken is still empty
		return user, fmt.Errorf("%s cannot get user information without accessToken", p.providerName)
	}

	req, err := http.NewRequest("GET", endpointProfile, nil)
	if err != nil {
		return user, err
	}

	req.Header.Set("Authorization", "Bearer "+sess.AccessToken)

	resp, err := p.Client().Do(req)
	if err != nil {
		return user, err
	}
	defer resp.Body.Close()

	if resp.StatusCode != http.StatusOK {
		return user, fmt.Errorf("%s responded with a %d trying to fetch user information", p.providerName, resp.StatusCode)
	}

	bits, err := ioutil.ReadAll(resp.Body)
	if err != nil {
		return user, err
	}

	err = json.NewDecoder(bytes.NewReader(bits)).Decode(&user.RawData)
	if err != nil {
		return user, err
	}

	err = userFromReader(bytes.NewReader(bits), &user)
	return user, err
}

func userFromReader(reader io.Reader, user *goth.User) error {
	u := struct {
		Account struct {
			DropletLimit  int    `json:"droplet_limit"`
			Email         string `json:"email"`
			UUID          string `json:"uuid"`
			EmailVerified bool   `json:"email_verified"`
			Status        string `json:"status"`
			StatusMessage string `json:"status_message"`
		} `json:"account"`
	}{}

	err := json.NewDecoder(reader).Decode(&u)
	if err != nil {
		return err
	}

	user.Email = u.Account.Email
	user.UserID = u.Account.UUID

	return err
}

func newConfig(provider *Provider, scopes []string) *oauth2.Config {
	c := &oauth2.Config{
		ClientID:     provider.ClientKey,
		ClientSecret: provider.Secret,
		RedirectURL:  provider.CallbackURL,
		Endpoint: oauth2.Endpoint{
			AuthURL:  authURL,
			TokenURL: tokenURL,
		},
		Scopes: []string{},
	}

	for _, scope := range scopes {
		c.Scopes = append(c.Scopes, scope)
	}

	return c
}

//RefreshTokenAvailable refresh token is provided by auth provider or not
func (p *Provider) RefreshTokenAvailable() bool {
	return true
}

//RefreshToken get new access token based on the refresh token
func (p *Provider) RefreshToken(refreshToken string) (*oauth2.Token, error) {
	token := &oauth2.Token{RefreshToken: refreshToken}
	ts := p.config.TokenSource(goth.ContextForClient(p.Client()), token)
	newToken, err := ts.Token()
	if err != nil {
		return nil, err
	}
	return newToken, err
}

func (p *Provider) Revoke(session goth.Session) error {
	return nil
}<|MERGE_RESOLUTION|>--- conflicted
+++ resolved
@@ -26,17 +26,10 @@
 // one manually.
 func New(clientKey, secret, callbackURL string, scopes ...string) *Provider {
 	p := &Provider{
-<<<<<<< HEAD
-		ClientKey:    clientKey,
-		Secret:       secret,
-		CallbackURL:  callbackURL,
-		providerName: "digialocean",
-=======
 		ClientKey:           clientKey,
 		Secret:              secret,
 		CallbackURL:         callbackURL,
 		providerName:        "digitalocean",
->>>>>>> d26e8742
 	}
 
 	p.config = newConfig(p, scopes)
