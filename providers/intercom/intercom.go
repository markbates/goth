// Package intercom implements the OAuth protocol for authenticating users through Intercom.
package intercom

import (
	"bytes"
	"encoding/json"
	"errors"
	"fmt"
	"io"
	"io/ioutil"
	"net/http"
	"strings"

	"github.com/markbates/goth"
	"golang.org/x/oauth2"
)

var (
	authURL  string = "https://app.intercom.io/oauth"
	tokenURL string = "https://api.intercom.io/auth/eagle/token?client_secret=%s"
	UserURL  string = "https://api.intercom.io/me"
)

// New creates the new Intercom provider
func New(clientKey, secret, callbackURL string, scopes ...string) *Provider {
	p := &Provider{
		ClientKey:           clientKey,
		Secret:              secret,
		CallbackURL:         callbackURL,
		providerName:        "intercom",
	}
	p.config = newConfig(p, scopes)
	return p
}

// Provider is the implementation of `goth.Provider` for accessing Intercom
type Provider struct {
	ClientKey    string
	Secret       string
	CallbackURL  string
	HTTPClient   *http.Client
	config       *oauth2.Config
	providerName string
}

// Name is the name used to retrieve this provider later.
func (p *Provider) Name() string {
	return p.providerName
}

// SetName is to update the name of the provider (needed in case of multiple providers of 1 type)
func (p *Provider) SetName(name string) {
	p.providerName = name
}

func (p *Provider) Client() *http.Client {
	return goth.HTTPClientWithFallBack(p.HTTPClient)
}

// Debug is a no-op for the intercom package
func (p *Provider) Debug(debug bool) {}

// BeginAuth asks Intercom for an authentication end-point
func (p *Provider) BeginAuth(state string) (goth.Session, error) {
	url := p.config.AuthCodeURL(state)
	session := &Session{
		AuthURL: url,
	}
	return session, nil
}

// FetchUser will fetch basic information about Intercom admin
func (p *Provider) FetchUser(session goth.Session) (goth.User, error) {
	sess := session.(*Session)
	user := goth.User{
		AccessToken: sess.AccessToken,
		Provider:    p.Name(),
		ExpiresAt:   sess.ExpiresAt,
	}

	request, err := http.NewRequest("GET", UserURL, nil)
	if err != nil {
		return user, err
	}
	request.Header.Add("Accept", "application/json")
	request.Header.Add("User-Agent", "goth-intercom")
	request.SetBasicAuth(sess.AccessToken, "")

	response, err := p.Client().Do(request)

	if err != nil {
		if response != nil {
			response.Body.Close()
		}
		return user, err
	}
	defer response.Body.Close()

	bits, err := ioutil.ReadAll(response.Body)
	if err != nil {
		return user, err
	}

	err = json.NewDecoder(bytes.NewReader(bits)).Decode(&user.RawData)
	if err != nil {
		return user, err
	}

	err = userFromReader(bytes.NewReader(bits), &user)
	return user, err
}

func userFromReader(reader io.Reader, user *goth.User) error {
	u := struct {
<<<<<<< HEAD
		ID    string `json:"id"`
		Email string `json:"email"`
		Name  string `json:"name"`
		Link  string `json:"link"`
		Avatar struct {
=======
		ID            string `json:"id"`
		Email         string `json:"email"`
		Name          string `json:"name"`
		Link          string `json:"link"`
		EmailVerified bool   `json:"email_verified"`
		Avatar        struct {
>>>>>>> c44132d6
			URL string `json:"image_url"`
		} `json:"avatar"`
	}{}

	err := json.NewDecoder(reader).Decode(&u)
	if err != nil {
		return err
	}

	user.Name = u.Name
	user.FirstName, user.LastName = splitName(u.Name)
	user.Email = u.Email
	user.AvatarURL = u.Avatar.URL
	user.UserID = u.ID

	return err
}

func splitName(name string) (string, string) {
	nameSplit := strings.SplitN(name, " ", 2)
	firstName := nameSplit[0]

	var lastName string
	if len(nameSplit) == 2 {
		lastName = nameSplit[1]
	}

	return firstName, lastName
}

func newConfig(provider *Provider, scopes []string) *oauth2.Config {
	c := &oauth2.Config{
		ClientID:     provider.ClientKey,
		ClientSecret: provider.Secret,
		RedirectURL:  provider.CallbackURL,
		Endpoint: oauth2.Endpoint{
			AuthURL:  authURL,
			TokenURL: fmt.Sprintf(tokenURL, provider.Secret),
		},
	}

	return c
}

// RefreshToken refresh token is not provided by Intercom
func (p *Provider) RefreshToken(refreshToken string) (*oauth2.Token, error) {
	return nil, errors.New("Refresh token is not provided by Intercom")
}

// RefreshTokenAvailable refresh token is not provided by Intercom
func (p *Provider) RefreshTokenAvailable() bool {
	return false
}<|MERGE_RESOLUTION|>--- conflicted
+++ resolved
@@ -112,20 +112,12 @@
 
 func userFromReader(reader io.Reader, user *goth.User) error {
 	u := struct {
-<<<<<<< HEAD
-		ID    string `json:"id"`
-		Email string `json:"email"`
-		Name  string `json:"name"`
-		Link  string `json:"link"`
-		Avatar struct {
-=======
 		ID            string `json:"id"`
 		Email         string `json:"email"`
 		Name          string `json:"name"`
 		Link          string `json:"link"`
 		EmailVerified bool   `json:"email_verified"`
 		Avatar        struct {
->>>>>>> c44132d6
 			URL string `json:"image_url"`
 		} `json:"avatar"`
 	}{}
