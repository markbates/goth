--- conflicted
+++ resolved
@@ -9,10 +9,6 @@
 	"errors"
 	"fmt"
 	"io"
-<<<<<<< HEAD
-
-=======
->>>>>>> 8b2bdca3
 	"net/http"
 	"net/url"
 	"sort"
