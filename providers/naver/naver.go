--- conflicted
+++ resolved
@@ -5,10 +5,6 @@
 	"encoding/json"
 	"fmt"
 	"io"
-<<<<<<< HEAD
-
-=======
->>>>>>> 8b2bdca3
 	"net/http"
 
 	"github.com/markbates/goth"
